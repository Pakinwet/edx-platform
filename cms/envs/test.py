"""
This config file runs the simplest dev environment using sqlite, and db-based
sessions. Assumes structure:

/envroot/
        /db   # This is where it'll write the database file
        /edx-platform  # The location of this repo
        /log  # Where we're going to write log files
"""

# We intentionally define lots of variables that aren't used, and
# want to import all variables from base settings files
# pylint: disable=W0401, W0614

from .common import *
import os
from path import path
from warnings import filterwarnings

# Nose Test Runner
TEST_RUNNER = 'django_nose.NoseTestSuiteRunner'

_system = 'cms'
_report_dir = REPO_ROOT / 'reports' / _system
_report_dir.makedirs_p()

NOSE_ARGS = [
    '--id-file', REPO_ROOT / '.testids' / _system / 'noseids',
    '--xunit-file', _report_dir / 'nosetests.xml',
]

TEST_ROOT = path('test_root')

# Want static files in the same dir for running on jenkins.
STATIC_ROOT = TEST_ROOT / "staticfiles"

GITHUB_REPO_ROOT = TEST_ROOT / "data"
COMMON_TEST_DATA_ROOT = COMMON_ROOT / "test" / "data"

# Makes the tests run much faster...
SOUTH_TESTS_MIGRATE = False  # To disable migrations and use syncdb instead

# TODO (cpennington): We need to figure out how envs/test.py can inject things into common.py so that we don't have to repeat this sort of thing
STATICFILES_DIRS = [
    COMMON_ROOT / "static",
    PROJECT_ROOT / "static",
]
STATICFILES_DIRS += [
    (course_dir, COMMON_TEST_DATA_ROOT / course_dir)
    for course_dir in os.listdir(COMMON_TEST_DATA_ROOT)
    if os.path.isdir(COMMON_TEST_DATA_ROOT / course_dir)
]

DOC_STORE_CONFIG = {
    'host': 'localhost',
    'db': 'test_xmodule',
    'collection': 'test_modulestore',
}

MODULESTORE_OPTIONS = {
    'default_class': 'xmodule.raw_module.RawDescriptor',
    'fs_root': TEST_ROOT / "data",
    'render_template': 'edxmako.shortcuts.render_to_string',
}

MODULESTORE = {
    'default': {
        'ENGINE': 'xmodule.modulestore.draft.DraftModuleStore',
        'DOC_STORE_CONFIG': DOC_STORE_CONFIG,
        'OPTIONS': MODULESTORE_OPTIONS
    },
    'direct': {
        'ENGINE': 'xmodule.modulestore.mongo.MongoModuleStore',
        'DOC_STORE_CONFIG': DOC_STORE_CONFIG,
        'OPTIONS': MODULESTORE_OPTIONS
    },
    'draft': {
        'ENGINE': 'xmodule.modulestore.draft.DraftModuleStore',
        'DOC_STORE_CONFIG': DOC_STORE_CONFIG,
        'OPTIONS': MODULESTORE_OPTIONS
    },
    'split': {
        'ENGINE': 'xmodule.modulestore.split_mongo.SplitMongoModuleStore',
        'DOC_STORE_CONFIG': DOC_STORE_CONFIG,
        'OPTIONS': MODULESTORE_OPTIONS
    }
}

CONTENTSTORE = {
    'ENGINE': 'xmodule.contentstore.mongo.MongoContentStore',
    'DOC_STORE_CONFIG': {
        'host': 'localhost',
        'db': 'test_xcontent',
        'collection': 'dont_trip',
    },
    # allow for additional options that can be keyed on a name, e.g. 'trashcan'
    'ADDITIONAL_OPTIONS': {
        'trashcan': {
            'bucket': 'trash_fs'
        }
    }
}

DATABASES = {
    'default': {
        'ENGINE': 'django.db.backends.sqlite3',
        'NAME': TEST_ROOT / "db" / "cms.db",
    },
}

LMS_BASE = "localhost:8000"
FEATURES['PREVIEW_LMS_BASE'] = "preview"

CACHES = {
    # This is the cache used for most things. Askbot will not work without a
    # functioning cache -- it relies on caching to load its settings in places.
    # In staging/prod envs, the sessions also live here.
    'default': {
        'BACKEND': 'django.core.cache.backends.locmem.LocMemCache',
        'LOCATION': 'edx_loc_mem_cache',
        'KEY_FUNCTION': 'util.memcache.safe_key',
    },

    # The general cache is what you get if you use our util.cache. It's used for
    # things like caching the course.xml file for different A/B test groups.
    # We set it to be a DummyCache to force reloading of course.xml in dev.
    # In staging environments, we would grab VERSION from data uploaded by the
    # push process.
    'general': {
        'BACKEND': 'django.core.cache.backends.dummy.DummyCache',
        'KEY_PREFIX': 'general',
        'VERSION': 4,
        'KEY_FUNCTION': 'util.memcache.safe_key',
    },

    'mongo_metadata_inheritance': {
        'BACKEND': 'django.core.cache.backends.locmem.LocMemCache',
        'LOCATION': '/var/tmp/mongo_metadata_inheritance',
        'TIMEOUT': 300,
        'KEY_FUNCTION': 'util.memcache.safe_key',
    },
    'loc_cache': {
        'BACKEND': 'django.core.cache.backends.locmem.LocMemCache',
        'LOCATION': 'edx_location_mem_cache',
    },

}

# hide ratelimit warnings while running tests
filterwarnings('ignore', message='No request passed to the backend, unable to rate-limit')

################################# CELERY ######################################

CELERY_ALWAYS_EAGER = True
CELERY_RESULT_BACKEND = 'cache'
BROKER_TRANSPORT = 'memory'

################### Make tests faster
# http://slacy.com/blog/2012/04/make-your-tests-faster-in-django-1-4/
PASSWORD_HASHERS = (
    'django.contrib.auth.hashers.SHA1PasswordHasher',
    'django.contrib.auth.hashers.MD5PasswordHasher',
)

# dummy segment-io key
SEGMENT_IO_KEY = '***REMOVED***'

# disable NPS survey in test mode
FEATURES['STUDIO_NPS_SURVEY'] = False

FEATURES['ENABLE_SERVICE_STATUS'] = True

# This is to disable a test under the common directory that will not pass when run under CMS
<<<<<<< HEAD
MITX_FEATURES['DISABLE_PASSWORD_RESET_EMAIL_TEST'] = True

# This is to disable tests CME Registration tests, under common, that will not pass when run under CMS
MITX_FEATURES['DISABLE_CME_REGISTRATION_TESTS'] = True
=======
FEATURES['DISABLE_RESET_EMAIL_TEST'] = True
>>>>>>> 0d91e61e
<|MERGE_RESOLUTION|>--- conflicted
+++ resolved
@@ -171,11 +171,9 @@
 FEATURES['ENABLE_SERVICE_STATUS'] = True
 
 # This is to disable a test under the common directory that will not pass when run under CMS
-<<<<<<< HEAD
-MITX_FEATURES['DISABLE_PASSWORD_RESET_EMAIL_TEST'] = True
+FEATURES['DISABLE_PASSWORD_RESET_EMAIL_TEST'] = True
 
 # This is to disable tests CME Registration tests, under common, that will not pass when run under CMS
-MITX_FEATURES['DISABLE_CME_REGISTRATION_TESTS'] = True
-=======
-FEATURES['DISABLE_RESET_EMAIL_TEST'] = True
->>>>>>> 0d91e61e
+FEATURES['DISABLE_CME_REGISTRATION_TESTS'] = True
+
+FEATURES['DISABLE_RESET_EMAIL_TEST'] = True