## mako
<%namespace name='static' file='static_content.html'/>
<%namespace file='main.html' import="login_query, stanford_theme_enabled"/>
<%!
from django.core.urlresolvers import reverse
from django.utils.translation import ugettext as _
from student.models import UserProfile

# App that handles subdomain specific branding
import branding
# app that handles site status messages
from status.status import get_site_status_msg
%>

<%! from microsite_configuration import microsite %>
<%! from microsite_configuration.templatetags.microsite import platform_name %>

## Provide a hook for themes to inject branding on top.
<%block name="navigation_top" />

<%block cached="False">
<%
try:
    course_id = course.id.to_deprecated_string()
except:
    # can't figure out a better way to get at a possibly-defined course var
    course_id = None
site_status_msg = get_site_status_msg(course_id)
%>
% if site_status_msg:
<div class="site-status">
  <div class="inner-wrapper">
    <span class="white-error-icon"></span>
    <p>${site_status_msg}</p>
  </div>
</div>
% endif
</%block>

<<<<<<< HEAD

  <header class="global ${"slim" if course else ""}" aria-label="${_('Global Navigation')}">
=======
  <header class="${"global slim" if course else "global-new"}" aria-label="${_('Global Navigation')}">
>>>>>>> 04595a7b
    <nav>
    <h1 class="logo">
      <a href="${marketing_link('ROOT')}">
        <%block name="navigation_logo">
            <img src="${static.url(branding.get_logo_url())}" alt="${platform_name()}"/>
        </%block>
      </a>
    </h1>

    % if course:
    <h2><span class="provider">${course.display_org_with_default | h}:</span> ${course.display_number_with_default | h} ${course.display_name_with_default}</h2>
    % endif

    % if UserProfile.has_registered(user):
    <ol class="left nav-global authenticated">
      <%block name="navigation_global_links_authenticated">
        % if settings.FEATURES.get('COURSES_ARE_BROWSABLE'):
          <li class="nav-global-01">
            <a href="${marketing_link('COURSES')}">${_('Find Courses')}</a>
          </li>
        % endif
      </%block>
    </ol>
    <ol class="user">
      <li class="primary">
        <a href="${reverse('dashboard')}" class="user-link">
          <span class="avatar"></span>
          <span class="sr">${_("Dashboard for:")} </span> ${user.username}
        </a>
      </li>
      <li class="primary">
        <a href="#" class="dropdown" aria-haspopup="true" aria-expanded="false"><span class="sr">${_("More options dropdown")}</span> &#9662;</a>
        <ul class="dropdown-menu" aria-label="More Options" role="menu">
          <%block name="navigation_dropdown_menu_links" >
            % if settings.MKTG_URL_LINK_MAP.get('FAQ'):
              <li><a href="${marketing_link('FAQ')}">${_("Help")}</a></li>
            % endif
          </%block>
          <li><a href="${reverse('logout')}" role="menuitem">${_("Log Out")}</a></li>
        </ul>
      </li>
    </ol>
      % if display_shopping_cart: # see shoppingcart.context_processor.user_has_cart_context_processor
        <ol class="user">
          <li class="primary">
            <a class="shopping-cart" href="${reverse('shoppingcart.views.show_cart')}">
              <i class="icon-shopping-cart"></i> ${_("Shopping Cart")}
            </a>
          </li>
        </ol>
      % endif
    % else:
    <ol class="left nav-global">
      <%block name="navigation_global_links">
        % if microsite.get_value('ENABLE_MKTG_SITE', settings.FEATURES.get('ENABLE_MKTG_SITE', False)):
          <li class="nav-global-01">
            <a href="${marketing_link('HOW_IT_WORKS')}">${_("How it Works")}</a>
          </li>
          <li class="nav-global-02">
            <a href="${marketing_link('COURSES')}">${_("Find Courses")}</a>
          </li>
          <li class="nav-global-03">
            <a href="${marketing_link('SCHOOLS')}">${_("Schools & Partners")}</a>
          </li>
        % endif
      </%block>
<<<<<<< HEAD
      <%block name="register_link">
        % if not settings.FEATURES['DISABLE_LOGIN_BUTTON']:
            % if course and settings.FEATURES.get('RESTRICT_ENROLL_BY_REG_METHOD') and course.enrollment_domain:
            <li class="nav-global-04">
              <a class="cta cta-register" href="${reverse('course-specific-register', args=[course.id.to_deprecated_string()])}">${_("Register Now")}</a>
            </li>
            % else:
            <li class="nav-global-04">
              <a class="cta cta-register" href="/register">${_("Register Now")}</a>
            </li>
            % endif
        % endif
      </%block>
=======
>>>>>>> 04595a7b
    </ol>


    <ol class="right nav-courseware">
      % if not settings.FEATURES['DISABLE_LOGIN_BUTTON']:
        % if course and settings.FEATURES.get('RESTRICT_ENROLL_BY_REG_METHOD') and course.enrollment_domain:
        <li class="nav-courseware-01">
          <a class="cta cta-register" href="${reverse('course-specific-register', args=[course.id.to_deprecated_string()])}">${_("Register")}</a>
        </li>
        % else:
        <li class="nav-courseware-01">
          <a class="cta cta-register" href="/register">${_("Register")}</a>
        </li>
        % endif
      % endif
    <li class="nav-courseware-02">
      % if not settings.FEATURES['DISABLE_LOGIN_BUTTON']:
          % if course and settings.FEATURES.get('RESTRICT_ENROLL_BY_REG_METHOD') and course.enrollment_domain:
          <a class="cta cta-login nav-courseware-button" href="${reverse('course-specific-login', args=[course.id.to_deprecated_string()])}${login_query()}">${_("Log in")}</a>
          % else:
          <a class="cta cta-login nav-courseware-button" href="/login${login_query()}">${_("Log in")}</a>
          % endif
      % endif
    </li>
    </ol>
    % endif
  </nav>
</header>
% if course:
<!--[if lte IE 8]>
<div class="ie-banner" aria-hidden="true">${_('<strong>Warning:</strong> Your browser is not fully supported. We strongly recommend using {chrome_link} or {ff_link}.').format(chrome_link='<a href="https://www.google.com/intl/en/chrome/browser/" target="_blank">Chrome</a>', ff_link='<a href="http://www.mozilla.org/en-US/firefox/new/" target="_blank">Firefox</a>')}</div>
<![endif]-->
% endif

%if not user.is_authenticated():
  <%include file="forgot_password_modal.html" />
%endif

<%include file="help_modal.html"/><|MERGE_RESOLUTION|>--- conflicted
+++ resolved
@@ -37,12 +37,7 @@
 % endif
 </%block>
 
-<<<<<<< HEAD
-
-  <header class="global ${"slim" if course else ""}" aria-label="${_('Global Navigation')}">
-=======
   <header class="${"global slim" if course else "global-new"}" aria-label="${_('Global Navigation')}">
->>>>>>> 04595a7b
     <nav>
     <h1 class="logo">
       <a href="${marketing_link('ROOT')}">
@@ -109,22 +104,6 @@
           </li>
         % endif
       </%block>
-<<<<<<< HEAD
-      <%block name="register_link">
-        % if not settings.FEATURES['DISABLE_LOGIN_BUTTON']:
-            % if course and settings.FEATURES.get('RESTRICT_ENROLL_BY_REG_METHOD') and course.enrollment_domain:
-            <li class="nav-global-04">
-              <a class="cta cta-register" href="${reverse('course-specific-register', args=[course.id.to_deprecated_string()])}">${_("Register Now")}</a>
-            </li>
-            % else:
-            <li class="nav-global-04">
-              <a class="cta cta-register" href="/register">${_("Register Now")}</a>
-            </li>
-            % endif
-        % endif
-      </%block>
-=======
->>>>>>> 04595a7b
     </ol>
 
 
