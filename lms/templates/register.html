--- conflicted
+++ resolved
@@ -280,17 +280,11 @@
             % if has_extauth_info is UNDEFINED or ask_for_tos :
             <div class="field required checkbox" id="field-tos">
               <input id="tos-yes" type="checkbox" name="terms_of_service" value="true" required aria-required="true" />
-<<<<<<< HEAD
               <label for="tos-yes">${_('I agree to the {link_start1}Terms of Service{link_end} and {link_start2}Privacy Policy{link_end}').format(
-                link_start1='<a href="{url}" class="new-vp">'.format(url=marketing_link('TOS')),
+                link_start1='<a href="{url}" class="new-vp" tabindex="-1">'.format(url=marketing_link('TOS')),
                 link_end='</a>',
-                link_start2='<a href="{url}#privacy" class="new-vp">'.format(url=marketing_link('TOS')),
+                link_start2='<a href="{url}#privacy" class="new-vp" tabindex="-1">'.format(url=marketing_link('TOS')),
                 )}</label>
-=======
-              <label for="tos-yes">${_('I agree to the {link_start}Terms of Service{link_end}').format(
-                link_start='<a href="{url}" class="new-vp" tabindex="-1">'.format(url=marketing_link('TOS')),
-                link_end='</a>')}</label>
->>>>>>> 9d850eec
             </div>
             % endif
 
